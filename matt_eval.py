import argparse
import faiss
import os
import torch
import numpy as np
import pdb

from transformers import DPRContextEncoder, DPRQuestionEncoder, BertTokenizerFast

from guess_train_dataset import GuessTrainDataset
from qbdata import QantaDatabase, WikiLookup

if __name__ == "__main__":
    device = 'cuda:0' if torch.cuda.is_available() else 'cpu'
    os.environ["TOKENIZERS_PARALLELISM"] = "false"

    parser = argparse.ArgumentParser()

    parser.add_argument("--train_data", default="data/qanta.train.2018.json", type=str)
    parser.add_argument("--dev_data", default="data/qanta.dev.2018.json", type=str)
    parser.add_argument("--batch_size", default=32, type=int)
    parser.add_argument("--topk", default=20, type=int)
    parser.add_argument("--learning_rate", default=1e-5, type=float)
    parser.add_argument("--split_rule", default="full", type=str)
    parser.add_argument("--scaling_param", default=1.0, type=float)

    flags = parser.parse_args()

    ## initialize both encoders 
    question_model = DPRQuestionEncoder.from_pretrained("facebook/dpr-question_encoder-single-nq-base").to(device)
    context_model = DPRContextEncoder.from_pretrained("facebook/dpr-ctx_encoder-single-nq-base").to(device)
    tokenizer = BertTokenizerFast.from_pretrained("bert-base-uncased")
    wiki_lookup = WikiLookup('data/wiki_lookup.2018.json')

    ## get train dataset
    guesstrain = QantaDatabase(flags.train_data)
    guessdev = QantaDatabase(flags.dev_data)
    train_dataset = GuessTrainDataset(guesstrain, tokenizer, wiki_lookup, 'train', flags.split_rule)
    dev_dataset = GuessTrainDataset(guessdev, tokenizer, wiki_lookup, 'dev', flags.split_rule)
    train_pages = [x.page for x in guesstrain.train_questions]
    print(len(train_pages), len(train_dataset), len(guesstrain.train_questions))
    page_map = {}
    for idx, page in enumerate(train_pages):
        if page not in page_map:
            page_map[page] = []
        page_map[page].append(idx)
    train_page_idxs_unique = []
    for key, value in page_map.items():
        train_page_idxs_unique.append(value[0])
    train_page_idxs_unique = np.array(train_page_idxs_unique)

    ## encode train contexts, keep track of page correspondence
    DIMENSION = 768
    if 'context_embeddings.pth.tar' not in os.listdir('models'):
        train_dataloader = torch.utils.data.DataLoader(train_dataset, num_workers=4, batch_size=flags.batch_size, pin_memory=True, drop_last=False, shuffle=False)

        for parameter in context_model.parameters():
            parameter.requires_grad = False
        context_model.eval()
        context_embeddings = torch.zeros((len(train_dataset), DIMENSION))
        print('Computing context embeddings for Guesser', flush=True)
        with torch.no_grad():
            for i, batch in enumerate(train_dataloader):
                answers = batch['answer_text'].to(device)
                context_embeddings[i*flags.batch_size:min(len(train_dataset), (i+1)*flags.batch_size)] = context_model(answers).pooler_output
        torch.save(context_embeddings, 'models/context_embeddings.pth.tar')

    ## build faiss index with train contexts
    context_embeddings = torch.load('models/context_embeddings.pth.tar').numpy()[train_page_idxs_unique]
    index = faiss.IndexFlatIP(DIMENSION)
    index.add(context_embeddings)

    ## loop dev questions, match to train contexts
    dev_dataloader = torch.utils.data.DataLoader(dev_dataset, num_workers=4, batch_size=flags.batch_size, pin_memory=True, drop_last=False, shuffle=False)

    for parameter in question_model.parameters():
        parameter.requires_grad = False
        question_model.eval()
    num_correct_preds = 0
    with torch.no_grad():
        for i, batch in enumerate(dev_dataloader):
            batch_questions, gt_pages = batch['question'].to(device), batch['answer_page']
            valid_indices = batch['valid_indices']
            last_sentences = torch.zeros((batch_questions.shape[0], batch_questions.shape[-1]), dtype=torch.long).to(device)
            for item_idx, valid_index_list in enumerate(valid_indices):
                last_idx = int(valid_index_list.split(',')[-1])
                last_sentences[item_idx] = batch_questions[item_idx][last_idx]
            last_sentence_embeddings = question_model(last_sentences).pooler_output
            
            neighbor_scores, neighbor_indices = index.search(last_sentence_embeddings.cpu().numpy(), 100)
            # pdb.set_trace()
            for i in range(last_sentence_embeddings.shape[0]):
<<<<<<< HEAD
                # print(neighbor_scores[i])
                pred_pages = []
                for j in range(neighbor_indices.shape[1]):
                    pred_page = train_pages[train_page_idxs_unique[neighbor_indices[i][j]]]
                    pred_pages.append(pred_page)
=======
                #print(neighbor_scores[i])
                pred_page = train_pages[train_page_idxs_unique[neighbor_indices[i][0]]]
>>>>>>> 044c2781
                gt_page = gt_pages[i]
                if gt_page in pred_pages:
                    num_correct_preds += 1

    # pdb.set_trace()
    ## accuracy
    print(f'Top-1 Retrieval accuracy: {num_correct_preds / len(dev_dataset)}')<|MERGE_RESOLUTION|>--- conflicted
+++ resolved
@@ -90,16 +90,12 @@
             neighbor_scores, neighbor_indices = index.search(last_sentence_embeddings.cpu().numpy(), 100)
             # pdb.set_trace()
             for i in range(last_sentence_embeddings.shape[0]):
-<<<<<<< HEAD
+
                 # print(neighbor_scores[i])
                 pred_pages = []
                 for j in range(neighbor_indices.shape[1]):
                     pred_page = train_pages[train_page_idxs_unique[neighbor_indices[i][j]]]
                     pred_pages.append(pred_page)
-=======
-                #print(neighbor_scores[i])
-                pred_page = train_pages[train_page_idxs_unique[neighbor_indices[i][0]]]
->>>>>>> 044c2781
                 gt_page = gt_pages[i]
                 if gt_page in pred_pages:
                     num_correct_preds += 1
